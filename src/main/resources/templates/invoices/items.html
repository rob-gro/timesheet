--- conflicted
+++ resolved
@@ -66,11 +66,7 @@
                                     <td th:text="${#temporals.format(timesheet.serviceDate, 'yyyy-MM-dd')}"></td>
                                     <td th:text="${timesheet.duration}"></td>
                                     <td class="hourly-rate" th:text="${#numbers.formatDecimal(timesheet.hourlyRate, 1, 2)}">0.00</td>
-<<<<<<< HEAD
-                                    <td class="amount" th:text="${#numbers.formatDecimal(timesheet.duration * timesheet.hourlyRate, 1, 2)}">0.00</td>
-=======
-                                    <td class="amount"></td>
->>>>>>> ce6575fa
+                                    <td class="amount" th:text="${#numbers.formatDecimal(timesheet.value, 1, 2)}">0.00</td>
                                 </tr>
                                 </tbody>
 
